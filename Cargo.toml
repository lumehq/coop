[workspace]
resolver = "2"
members = ["crates/*"]
default-members = ["crates/coop"]

[workspace.package]
version = "1.0.0"
edition = "2021"
publish = false

[workspace.dependencies]
coop = { path = "crates/*" }

# GPUI
gpui = { git = "https://github.com/zed-industries/zed" }
reqwest_client = { git = "https://github.com/zed-industries/zed" }

# Nostr
<<<<<<< HEAD
nostr = { version = "0.42.0", features = ["parser"]}
nostr-sdk = { version = "0.42.0", features = ["lmdb", "nip96", "nip59", "nip49", "nip44", "nip05"] }
nostr-connect = { version = "0.42.0" }
=======
nostr = { git = "https://github.com/rust-nostr/nostr" }
nostr-sdk = { git = "https://github.com/rust-nostr/nostr", features = ["lmdb", "nip96", "nip59", "nip49", "nip44"] }
nostr-connect = { git = "https://github.com/rust-nostr/nostr" }
>>>>>>> 14076054

# Others
reqwest = { version = "0.12", features = ["stream"] }
emojis = "0.6.4"
smol = "2"
futures = "0.3"
oneshot = "0.1.10"
serde = { version = "1.0", features = ["derive"] }
serde_json = "1.0"
dirs = "5.0"
itertools = "0.13.0"
chrono = "0.4.38"
tracing = "0.1.40"
anyhow = "1.0.44"
smallvec = "1.14.0"
rust-embed = "8.5.0"
log = "0.4"

[profile.release]
strip = true
opt-level = "z"
lto = true
codegen-units = 1
panic = "abort"<|MERGE_RESOLUTION|>--- conflicted
+++ resolved
@@ -16,15 +16,9 @@
 reqwest_client = { git = "https://github.com/zed-industries/zed" }
 
 # Nostr
-<<<<<<< HEAD
-nostr = { version = "0.42.0", features = ["parser"]}
-nostr-sdk = { version = "0.42.0", features = ["lmdb", "nip96", "nip59", "nip49", "nip44", "nip05"] }
-nostr-connect = { version = "0.42.0" }
-=======
 nostr = { git = "https://github.com/rust-nostr/nostr" }
 nostr-sdk = { git = "https://github.com/rust-nostr/nostr", features = ["lmdb", "nip96", "nip59", "nip49", "nip44"] }
 nostr-connect = { git = "https://github.com/rust-nostr/nostr" }
->>>>>>> 14076054
 
 # Others
 reqwest = { version = "0.12", features = ["stream"] }
